import datetime
import json

import uvicorn
from fastapi import FastAPI, Request
<<<<<<< HEAD

from utils import load_model_and_tokenizer
=======
from transformers import AutoTokenizer, AutoModel
import uvicorn, json, datetime
import torch

DEVICE = "cuda"
DEVICE_ID = "0"
CUDA_DEVICE = f"{DEVICE}:{DEVICE_ID}" if DEVICE_ID else DEVICE


def torch_gc():
    if torch.cuda.is_available():
        with torch.cuda.device(CUDA_DEVICE):
            torch.cuda.empty_cache()
            torch.cuda.ipc_collect()

>>>>>>> e182e13c

app = FastAPI()


@app.post("/")
async def create_item(request: Request):
    global model, tokenizer
    json_post_raw = await request.json()
    json_post = json.dumps(json_post_raw)
    json_post_list = json.loads(json_post)
    prompt = json_post_list.get('prompt')
    history = json_post_list.get('history')
    max_length = json_post_list.get('max_length')
    top_p = json_post_list.get('top_p')
    temperature = json_post_list.get('temperature')
    response, history = model.chat(tokenizer,
                                   prompt,
                                   history=history,
                                   max_length=max_length if max_length else 2048,
                                   top_p=top_p if top_p else 0.7,
                                   temperature=temperature if temperature else 0.95)
    now = datetime.datetime.now()
    time = now.strftime("%Y-%m-%d %H:%M:%S")
    answer = {
        "response": response,
        "history": history,
        "status": 200,
        "time": time
    }
    log = "[" + time + "] " + '", prompt:"' + prompt + '", response:"' + repr(response) + '"'
    print(log)
    torch_gc()
    return answer


if __name__ == '__main__':
<<<<<<< HEAD
    uvicorn.run('api:app', host='0.0.0.0', port=8000, workers=1)

model, tokenizer = load_model_and_tokenizer("THUDM/chatglm-6b", num_gpus=1)
=======
    tokenizer = AutoTokenizer.from_pretrained("THUDM/chatglm-6b", trust_remote_code=True)
    model = AutoModel.from_pretrained("THUDM/chatglm-6b", trust_remote_code=True).half().cuda()
    model.eval()
    uvicorn.run(app, host='0.0.0.0', port=8000, workers=1)
>>>>>>> e182e13c
<|MERGE_RESOLUTION|>--- conflicted
+++ resolved
@@ -1,12 +1,4 @@
-import datetime
-import json
-
-import uvicorn
 from fastapi import FastAPI, Request
-<<<<<<< HEAD
-
-from utils import load_model_and_tokenizer
-=======
 from transformers import AutoTokenizer, AutoModel
 import uvicorn, json, datetime
 import torch
@@ -22,7 +14,6 @@
             torch.cuda.empty_cache()
             torch.cuda.ipc_collect()
 
->>>>>>> e182e13c
 
 app = FastAPI()
 
@@ -59,13 +50,7 @@
 
 
 if __name__ == '__main__':
-<<<<<<< HEAD
-    uvicorn.run('api:app', host='0.0.0.0', port=8000, workers=1)
-
-model, tokenizer = load_model_and_tokenizer("THUDM/chatglm-6b", num_gpus=1)
-=======
     tokenizer = AutoTokenizer.from_pretrained("THUDM/chatglm-6b", trust_remote_code=True)
     model = AutoModel.from_pretrained("THUDM/chatglm-6b", trust_remote_code=True).half().cuda()
     model.eval()
-    uvicorn.run(app, host='0.0.0.0', port=8000, workers=1)
->>>>>>> e182e13c
+    uvicorn.run(app, host='0.0.0.0', port=8000, workers=1)