--- conflicted
+++ resolved
@@ -61,11 +61,8 @@
     chatbot.append((parse_text(input), ""))
     for response, history in model.stream_chat(tokenizer, input, history, max_length=max_length, top_p=top_p,
                                                temperature=temperature):
-<<<<<<< HEAD
         chatbot[-1] = (parse_text(input), parse_text(response))       
-=======
-        chatbot[-1] = (input, response)
->>>>>>> ec069419
+
         yield chatbot, history
 
 
